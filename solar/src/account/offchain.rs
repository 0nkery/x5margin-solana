<<<<<<< HEAD
use solana_api_types::Account;

use super::{AccountBackend, AccountFields, AccountFieldsMut};

impl AccountFields for Account {
=======
use super::{AccountBackend, AccountFields, Environment};

pub struct Offchain;

impl Environment for Offchain {
    fn supports_syscalls() -> bool {
        false
    }

    fn is_native() -> bool {
        true
    }
}

impl AccountFields for solana_api_types::Account {
>>>>>>> 0a4911c0
    fn key(&self) -> &solana_api_types::Pubkey {
        &self.pubkey
    }

    fn owner(&self) -> &solana_api_types::Pubkey {
        &self.owner
    }

    fn is_signer(&self) -> bool {
        false
    }

    fn is_writable(&self) -> bool {
        false
    }

    fn is_executable(&self) -> bool {
        self.executable
    }

    fn lamports(&self) -> u64 {
        self.lamports
    }

    fn rent_epoch(&self) -> u64 {
        self.rent_epoch
    }

    fn data(&self) -> &[u8] {
<<<<<<< HEAD
        self.data.as_slice()
    }
}

impl AccountFieldsMut for Account {
    fn set_lamports(&mut self, value: u64) {
        self.lamports = value;
    }

    fn data_mut(&mut self) -> &mut [u8] {
        self.data.as_mut_slice()
    }
}

// `Box` here b/c we want to allow some indirection to implement
// trait but cannot afford to have lifetimes -- wasm-bindgen can't do that yet.
impl AccountBackend for Box<Account> {
    type Impl = Account;
=======
        &self.data
    }
}

impl AccountBackend for &solana_api_types::Account {
    type Impl = solana_api_types::Account;
    type Env = Offchain;
>>>>>>> 0a4911c0

    fn backend(&self) -> &Self::Impl {
        self
    }

    fn backend_mut(&mut self) -> &mut Self::Impl {
<<<<<<< HEAD
        self
=======
        unimplemented!()
>>>>>>> 0a4911c0
    }
}<|MERGE_RESOLUTION|>--- conflicted
+++ resolved
@@ -1,11 +1,6 @@
-<<<<<<< HEAD
 use solana_api_types::Account;
 
-use super::{AccountBackend, AccountFields, AccountFieldsMut};
-
-impl AccountFields for Account {
-=======
-use super::{AccountBackend, AccountFields, Environment};
+use super::{AccountBackend, AccountFields, AccountFieldsMut, Environment};
 
 pub struct Offchain;
 
@@ -19,8 +14,7 @@
     }
 }
 
-impl AccountFields for solana_api_types::Account {
->>>>>>> 0a4911c0
+impl AccountFields for Account {
     fn key(&self) -> &solana_api_types::Pubkey {
         &self.pubkey
     }
@@ -50,7 +44,6 @@
     }
 
     fn data(&self) -> &[u8] {
-<<<<<<< HEAD
         self.data.as_slice()
     }
 }
@@ -69,25 +62,13 @@
 // trait but cannot afford to have lifetimes -- wasm-bindgen can't do that yet.
 impl AccountBackend for Box<Account> {
     type Impl = Account;
-=======
-        &self.data
-    }
-}
-
-impl AccountBackend for &solana_api_types::Account {
-    type Impl = solana_api_types::Account;
     type Env = Offchain;
->>>>>>> 0a4911c0
 
     fn backend(&self) -> &Self::Impl {
         self
     }
 
     fn backend_mut(&mut self) -> &mut Self::Impl {
-<<<<<<< HEAD
         self
-=======
-        unimplemented!()
->>>>>>> 0a4911c0
     }
 }