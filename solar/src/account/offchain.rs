<<<<<<< HEAD
use super::{AccountBackend, AccountFields, Environment};

pub struct Offchain;

impl Environment for Offchain {
    fn supports_syscalls() -> bool {
        false
    }

    fn is_native() -> bool {
        true
    }
}

impl AccountFields for solana_api_types::Account {
    fn key(&self) -> &solana_api_types::Pubkey {
        &self.pubkey
    }

    fn owner(&self) -> &solana_api_types::Pubkey {
        &self.owner
    }

    fn is_signer(&self) -> bool {
        false
    }

    fn is_writable(&self) -> bool {
        false
    }

    fn is_executable(&self) -> bool {
        self.executable
    }

    fn lamports(&self) -> u64 {
        self.lamports
    }

    fn rent_epoch(&self) -> u64 {
        self.rent_epoch
    }

    fn data(&self) -> &[u8] {
        &self.data
    }
}

impl AccountBackend for &solana_api_types::Account {
    type Impl = solana_api_types::Account;
    type Env = Offchain;

    fn backend(&self) -> &Self::Impl {
        self
    }

    fn backend_mut(&mut self) -> &mut Self::Impl {
        unimplemented!()
=======
use std::sync::Arc;

use async_trait::async_trait;
use anyhow::{anyhow, Result};

use solana_api_types::{Pubkey, Signature, Transaction};

use serde::{Deserialize, Serialize};
use std::str::FromStr;
use url::Url;

#[derive(Serialize, Deserialize, Clone, Debug, Eq, PartialEq, Ord, PartialOrd)]
pub enum Cluster {
    Devnet,
    Testnet,
    MainnetBeta,
    Custom(String),
}

impl Cluster {
    pub fn url(&self) -> &str {
        match self {
            Cluster::Devnet => "https://api.devnet.solana.com",
            Cluster::Testnet => "https://api.testnet.solana.com",
            Cluster::MainnetBeta => "https://api.mainnet-beta.solana.com",
            Cluster::Custom(url) => url,
        }
    }
}

impl Default for Cluster {
    fn default() -> Self {
        Cluster::Devnet
    }
}

impl std::fmt::Display for Cluster {
    fn fmt(&self, f: &mut std::fmt::Formatter) -> std::fmt::Result {
        let c_name = match self {
            Cluster::Devnet => "devnet",
            Cluster::Testnet => "testnet",
            Cluster::MainnetBeta => "mainnet",
            Cluster::Custom(url) => url,
        };
        write!(f, "{}", c_name)
    }
}

impl FromStr for Cluster {
    type Err = anyhow::Error;
    fn from_str(s: &str) -> Result<Cluster> {
        match s.to_lowercase().as_str() {
            "d" | "devnet" => Ok(Cluster::Devnet),
            "t" | "testnet" => Ok(Cluster::Testnet),
            "m" | "mainnet" => Ok(Cluster::MainnetBeta),
            url if url.contains("http") => {
                Ok(Cluster::Custom(url.to_string()))
            }
            _ => Err(anyhow::Error::msg(
                "you can use 'devnet' or 'testnet' or 'mainnet' or an http/https url for cluster\n",
            )),
        }
    }
}


struct Account {
    pk: Pubkey,
    inner: Option<Arc<AccountData>>
}

struct AccountData {
    connector: Arc<dyn SolanaConnector>,
    key: Pubkey,
    owner: Pubkey,
}

#[async_trait]
trait SolanaConnector {
    async fn get_account(&self, pk: &Pubkey) -> Result<AccountData>;
    async fn send_transaction(&self, transaction: Transaction) -> Result<Signature>;
}


#[cfg(test)]
mod tests {
    use super::*;

    fn test_cluster(name: &str, cluster: Cluster) {
        assert_eq!(Cluster::from_str(name).unwrap(), cluster);
    }

    #[test]
    fn cluster_endpoints_test() {
        test_cluster("devnet", Cluster::Devnet);
        test_cluster("testnet", Cluster::Testnet);
        test_cluster("mainnet", Cluster::MainnetBeta);
    }

    #[test]
    #[should_panic]
    fn cluster_bad_url_test() {
        let bad_url = "htts://bad_url.net";
        Cluster::from_str(bad_url).unwrap();
>>>>>>> a96ae2fa
    }
}<|MERGE_RESOLUTION|>--- conflicted
+++ resolved
@@ -1,4 +1,3 @@
-<<<<<<< HEAD
 use super::{AccountBackend, AccountFields, Environment};
 
 pub struct Offchain;
@@ -57,111 +56,5 @@
 
     fn backend_mut(&mut self) -> &mut Self::Impl {
         unimplemented!()
-=======
-use std::sync::Arc;
-
-use async_trait::async_trait;
-use anyhow::{anyhow, Result};
-
-use solana_api_types::{Pubkey, Signature, Transaction};
-
-use serde::{Deserialize, Serialize};
-use std::str::FromStr;
-use url::Url;
-
-#[derive(Serialize, Deserialize, Clone, Debug, Eq, PartialEq, Ord, PartialOrd)]
-pub enum Cluster {
-    Devnet,
-    Testnet,
-    MainnetBeta,
-    Custom(String),
-}
-
-impl Cluster {
-    pub fn url(&self) -> &str {
-        match self {
-            Cluster::Devnet => "https://api.devnet.solana.com",
-            Cluster::Testnet => "https://api.testnet.solana.com",
-            Cluster::MainnetBeta => "https://api.mainnet-beta.solana.com",
-            Cluster::Custom(url) => url,
-        }
     }
 }
-
-impl Default for Cluster {
-    fn default() -> Self {
-        Cluster::Devnet
-    }
-}
-
-impl std::fmt::Display for Cluster {
-    fn fmt(&self, f: &mut std::fmt::Formatter) -> std::fmt::Result {
-        let c_name = match self {
-            Cluster::Devnet => "devnet",
-            Cluster::Testnet => "testnet",
-            Cluster::MainnetBeta => "mainnet",
-            Cluster::Custom(url) => url,
-        };
-        write!(f, "{}", c_name)
-    }
-}
-
-impl FromStr for Cluster {
-    type Err = anyhow::Error;
-    fn from_str(s: &str) -> Result<Cluster> {
-        match s.to_lowercase().as_str() {
-            "d" | "devnet" => Ok(Cluster::Devnet),
-            "t" | "testnet" => Ok(Cluster::Testnet),
-            "m" | "mainnet" => Ok(Cluster::MainnetBeta),
-            url if url.contains("http") => {
-                Ok(Cluster::Custom(url.to_string()))
-            }
-            _ => Err(anyhow::Error::msg(
-                "you can use 'devnet' or 'testnet' or 'mainnet' or an http/https url for cluster\n",
-            )),
-        }
-    }
-}
-
-
-struct Account {
-    pk: Pubkey,
-    inner: Option<Arc<AccountData>>
-}
-
-struct AccountData {
-    connector: Arc<dyn SolanaConnector>,
-    key: Pubkey,
-    owner: Pubkey,
-}
-
-#[async_trait]
-trait SolanaConnector {
-    async fn get_account(&self, pk: &Pubkey) -> Result<AccountData>;
-    async fn send_transaction(&self, transaction: Transaction) -> Result<Signature>;
-}
-
-
-#[cfg(test)]
-mod tests {
-    use super::*;
-
-    fn test_cluster(name: &str, cluster: Cluster) {
-        assert_eq!(Cluster::from_str(name).unwrap(), cluster);
-    }
-
-    #[test]
-    fn cluster_endpoints_test() {
-        test_cluster("devnet", Cluster::Devnet);
-        test_cluster("testnet", Cluster::Testnet);
-        test_cluster("mainnet", Cluster::MainnetBeta);
-    }
-
-    #[test]
-    #[should_panic]
-    fn cluster_bad_url_test() {
-        let bad_url = "htts://bad_url.net";
-        Cluster::from_str(bad_url).unwrap();
->>>>>>> a96ae2fa
-    }
-}