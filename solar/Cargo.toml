--- conflicted
+++ resolved
@@ -5,16 +5,12 @@
 
 [features]
 onchain = []
+runtime-test = ["solana-program-test", "test"]
 sol-mem-intrinsics = []
-<<<<<<< HEAD
-test = ["solana-sdk"]
-=======
 test = ["solana-sdk", "solana-program"]
-runtime-test = ["solana-program-test", "test"]
-onchain = []
->>>>>>> 0a4911c0
 
 [dependencies]
+anyhow = "1"
 az = "1.1.1"
 borsh = "0.9.1"
 byteorder = "1.4.3"
@@ -25,22 +21,16 @@
 minicbor = {version = "0.8.1", features = ["derive"]}
 num-traits = "0.2.14"
 parity-scale-codec = {version = "1.3.7", features = ["derive"]}
-<<<<<<< HEAD
 serde = "1.0"
-solana-sdk = {version = "1.7.2", optional = true}
-=======
->>>>>>> 0a4911c0
 static_assertions = "1.1.0"
 strum = {version = "0.21", features = ["derive"]}
 
+solana-api-types = {path = "../solana-api-types"}
 solar-macros = {path = "../solar-macros"}
-solana-api-types = {path = "../solana-api-types"}
 
-solana-sdk = {version = "1.7.2", optional = true}
 solana-program = {version = "1.7.2", optional = true}
 solana-program-test = {version = "1.7.2", optional = true}
-anyhow = "1"
-
+solana-sdk = {version = "1.7.2", optional = true}
 
 [dev-dependencies]
 solana-sdk = "1.7.2"